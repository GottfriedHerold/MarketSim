from typing import Optional
from random import Random

from .market import Cluster, Market


<<<<<<< HEAD
# Arbitrary constant. This is the default value in terms of MEV + issuance that
# gaining a single proposer slot is worth. For the sake of our market analysis, this is essentially
# the (ETH-denominated) monetary "unit" we care about. Setting this to 100 means that
# Balance is measured in centi-proposer-slots.
# We could (should?) set it to 1, but then we would need to use floats when considering monetary values smaller
# than this.
DEFAULT_PROPOSER_SLOT_VALUE = 100


=======
>>>>>>> b434e269
class Runner:
    """
    This class actually run our simulation.
    """

    # Having an amount x of capital locked incurs a cost
    # (essentially an opportunity cost from not being able to engage in DeFi)
    # of x * locked_capital_cost_per_epoch
    #
    # This value needs to be set to some reasonable value such as the expected return from staking.
    #
    # NOTE: In principle, there are tricks to design a bribery market in a way that
    # allows locked capital to engage in DeFi, although in a limited way.
    # cf. the notes on Settlement from https://notes.ethereum.org/Q8QrXyUOT9Kk0MLtUcesgQ
    # NOTE2: capital locked is denominated in ETH, so the holder may still get value from
    # just holding it. Typically, this is a significant part of the reason why stakers stake in the first place.
    #
    locked_capital_cost_per_epoch: float
    market: Market
    randomness_source: Random

    last_slot_proposer: Cluster

    def __init__(self, market: Market, *, locked_capital_cost_per_epoch: float,
                 randomness_source: Random = None, initial_last_slot_proposer: Optional[Cluster] = None,
                 initial_bids = None):
        self.market = market
        self.locked_capital_cost_per_epoch = locked_capital_cost_per_epoch

        # randomness source:
        if randomness_source is None:
            self.randomness_source = Random()
        else:
            self.randomness_source = randomness_source

        # if no initial_last_slot_proposer is given, choose one randomly
        if initial_last_slot_proposer is None:
            self.last_slot_proposer = next(market.stake_dist.new_cluster_sampler(self.randomness_source))
        else:
            self.last_slot_proposer = initial_last_slot_proposer






    def get_proposer_slot_gains(self, proposers: list[Cluster]) -> list[int]:
        """
        This method determines the (direct) values that the winning a proposer slots have for a given cluster via
        both MEV and issuance.
        The proposers argument is a list of proposers for the epoch.
        The returned list is a list (of the same length) for those.

        Note: In a simple model, the returned list is just a constant list
        [DEFAULT_PROPOSER_SLOT_VALUE, DEFAULT_PROPOSER_SLOT_VALUE, ...]
        that does not depend on the proposers at all.
        This is in fact the default implementation that we give here.

        The reason that we pass the list of proposers here is that in principle:
            - MEV may depend on the slot within the epoch. Notably, the amount of MEV at the beginning of an epoch
              might be higher (due to a preceding missed slot -- we might need that information).
            - MEV per slot may be different if a given cluster controls multiple slots in a row.
        We just currently do not model these subtleties.

        NOTE: The price that a participant might be willing to pay to become a proposer might be different
        from the value returned here. The reason is that the last proposer of a slot has power to influence the
        next epochs' proposers (this is what this market is about).
        This part of a slot's value is NOT the job of this method.
        """
        return [self.DEFAULT_PROPOSER_SLOT_VALUE] * len(proposers)

    def process_epoch(self, market: Market):
        """
        Process one single epoch of the simulation.
        """
        raise NotImplementedError

<|MERGE_RESOLUTION|>--- conflicted
+++ resolved
@@ -4,7 +4,6 @@
 from .market import Cluster, Market
 
 
-<<<<<<< HEAD
 # Arbitrary constant. This is the default value in terms of MEV + issuance that
 # gaining a single proposer slot is worth. For the sake of our market analysis, this is essentially
 # the (ETH-denominated) monetary "unit" we care about. Setting this to 100 means that
@@ -13,9 +12,6 @@
 # than this.
 DEFAULT_PROPOSER_SLOT_VALUE = 100
 
-
-=======
->>>>>>> b434e269
 class Runner:
     """
     This class actually run our simulation.
@@ -41,7 +37,7 @@
 
     def __init__(self, market: Market, *, locked_capital_cost_per_epoch: float,
                  randomness_source: Random = None, initial_last_slot_proposer: Optional[Cluster] = None,
-                 initial_bids = None):
+                 initial_bids=None):
         self.market = market
         self.locked_capital_cost_per_epoch = locked_capital_cost_per_epoch
 
@@ -85,7 +81,7 @@
         next epochs' proposers (this is what this market is about).
         This part of a slot's value is NOT the job of this method.
         """
-        return [self.DEFAULT_PROPOSER_SLOT_VALUE] * len(proposers)
+        return [DEFAULT_PROPOSER_SLOT_VALUE] * len(proposers)
 
     def process_epoch(self, market: Market):
         """
